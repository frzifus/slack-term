package handlers

import (
	"fmt"
	"log"
	"os"
	"regexp"
	"strconv"
	"strings"
	"time"

	"github.com/0xAX/notificator"
	"github.com/erroneousboat/termui"
	"github.com/nlopes/slack"
	termbox "github.com/nsf/termbox-go"

<<<<<<< HEAD
	"github.com/theremix/slack-term/config"
	"github.com/theremix/slack-term/context"
	"github.com/theremix/slack-term/views"
=======
	"github.com/erroneousboat/slack-term/components"
	"github.com/erroneousboat/slack-term/config"
	"github.com/erroneousboat/slack-term/context"
	"github.com/erroneousboat/slack-term/views"
>>>>>>> 66bb3ba7
)

var scrollTimer *time.Timer
var notifyTimer *time.Timer

// actionMap binds specific action names to the function counterparts,
// these action names can then be used to bind them to specific keys
// in the Config.
var actionMap = map[string]func(*context.AppContext){
	"space":               actionSpace,
	"backspace":           actionBackSpace,
	"delete":              actionDelete,
	"cursor-right":        actionMoveCursorRight,
	"cursor-left":         actionMoveCursorLeft,
	"send":                actionSend,
	"quit":                actionQuit,
	"mode-insert":         actionInsertMode,
	"mode-command":        actionCommandMode,
	"mode-search":         actionSearchMode,
	"clear-input":         actionClearInput,
	"channel-up":          actionMoveCursorUpChannels,
	"channel-down":        actionMoveCursorDownChannels,
	"channel-top":         actionMoveCursorTopChannels,
	"channel-bottom":      actionMoveCursorBottomChannels,
	"channel-unread":      actionGoToUnread,
	"channel-search-next": actionSearchNextChannels,
	"channel-search-prev": actionSearchPrevChannels,
	"chat-up":             actionScrollUpChat,
	"chat-down":           actionScrollDownChat,
	"help":                actionHelp,
}

func RegisterEventHandlers(ctx *context.AppContext) {
	eventHandler(ctx)
	messageHandler(ctx)
}

// eventHandler will handle events created by the user
func eventHandler(ctx *context.AppContext) {
	go func() {
		for {
			ctx.EventQueue <- termbox.PollEvent()
		}
	}()

	go func() {
		for {
			ev := <-ctx.EventQueue
			handleTermboxEvents(ctx, ev)
			handleMoreTermboxEvents(ctx, ev)

			// Place your debugging statements here
			if ctx.Debug {
				ctx.View.Debug.Println(
					"event received",
				)
			}
		}
	}()
}

func handleTermboxEvents(ctx *context.AppContext, ev termbox.Event) bool {
	switch ev.Type {
	case termbox.EventKey:
		actionKeyEvent(ctx, ev)
	case termbox.EventResize:
		actionResizeEvent(ctx, ev)
	}

	return true
}

func handleMoreTermboxEvents(ctx *context.AppContext, ev termbox.Event) bool {
	for {
		select {
		case ev := <-ctx.EventQueue:
			ok := handleTermboxEvents(ctx, ev)
			if !ok {
				return false
			}
		default:
			return true
		}
	}
}

// messageHandler will handle events created by the service
func messageHandler(ctx *context.AppContext) {
	go func() {
		for {
			select {
			case msg := <-ctx.Service.RTM.IncomingEvents:
				switch ev := msg.Data.(type) {
				case *slack.MessageEvent:

					// Construct message
					msg, err := ctx.Service.CreateMessageFromMessageEvent(ev)
					if err != nil {
						continue
					}

					// Add message to the selected channel
					if ev.Channel == ctx.View.Channels.ChannelItems[ctx.View.Channels.SelectedChannel].ID {

						// Reverse order of messages, mainly done
						// when attachments are added to message
						for i := len(msg) - 1; i >= 0; i-- {
							ctx.View.Chat.AddMessage(
								msg[i],
							)
							ctx.View.Chat.SetLastReadTime(time.Now().UTC())
						}
						ctx.Service.Channels[ctx.View.Channels.SelectedChannel].SetLastReadTime(time.Now().UTC())

						termui.Render(ctx.View.Chat)

						// TODO: set Chat.Offset to 0, to automatically scroll
						// down?
					}

					// Set new message indicator for channel, I'm leaving
					// this here because I also want to be notified when
					// I'm currently in a channel but not in the terminal
					// window (tmux). But only create a notification when
					// it comes from someone else but the current user.
					if ev.User != ctx.Service.CurrentUserID {
						actionNewMessage(ctx, ev)
					}
				case *slack.PresenceChangeEvent:
					actionSetPresence(ctx, ev.User, ev.Presence)
				case *slack.RTMError:
					ctx.View.Debug.Println(
						ev.Error(),
					)
				}
			}
		}
	}()
}

func actionKeyEvent(ctx *context.AppContext, ev termbox.Event) {

	keyStr := getKeyString(ev)

	// Get the action name (actionStr) from the key that
	// has been pressed. If this is found try to uncover
	// the associated function with this key and execute
	// it.
	actionStr, ok := ctx.Config.KeyMap[ctx.Mode][keyStr]
	if ok {
		action, ok := actionMap[actionStr]
		if ok {
			action(ctx)
		}
	} else {
		if ctx.Mode == context.InsertMode && ev.Ch != 0 {
			actionInput(ctx.View, ev.Ch)
		} else if ctx.Mode == context.SearchMode && ev.Ch != 0 {
			actionSearch(ctx, ev.Ch)
		}
	}
}

func actionResizeEvent(ctx *context.AppContext, ev termbox.Event) {
	// When terminal window is too small termui will panic, here
	// we won't resize when the terminal window is too small.
	if termui.TermWidth() < 25 || termui.TermHeight() < 5 {
		return
	}

	termui.Body.Width = termui.TermWidth()

	// Vertical resize components
	ctx.View.Channels.List.Height = termui.TermHeight() - ctx.View.Input.Par.Height
	ctx.View.Chat.List.Height = termui.TermHeight() - ctx.View.Input.Par.Height
	ctx.View.Debug.List.Height = termui.TermHeight() - ctx.View.Input.Par.Height

	termui.Body.Align()
	termui.Render(termui.Body)
}

func actionInput(view *views.View, key rune) {
	view.Input.Insert(key)
	termui.Render(view.Input)
}

func actionClearInput(ctx *context.AppContext) {
	// Clear input
	ctx.View.Input.Clear()
	ctx.View.Refresh()

	// Set command mode
	actionCommandMode(ctx)
}

func actionSpace(ctx *context.AppContext) {
	actionInput(ctx.View, ' ')
}

func actionBackSpace(ctx *context.AppContext) {
	ctx.View.Input.Backspace()
	termui.Render(ctx.View.Input)
}

func actionDelete(ctx *context.AppContext) {
	ctx.View.Input.Delete()
	termui.Render(ctx.View.Input)
}

func actionMoveCursorRight(ctx *context.AppContext) {
	ctx.View.Input.MoveCursorRight()
	termui.Render(ctx.View.Input)
}

func actionMoveCursorLeft(ctx *context.AppContext) {
	ctx.View.Input.MoveCursorLeft()
	termui.Render(ctx.View.Input)
}

func actionSend(ctx *context.AppContext) {
	if !ctx.View.Input.IsEmpty() {

		// Clear message before sending, to combat
		// quick succession of actionSend
		message := ctx.View.Input.GetText()
		ctx.View.Input.Clear()
		ctx.View.Refresh()

		// Send message
		err := ctx.Service.SendMessage(
			ctx.View.Channels.ChannelItems[ctx.View.Channels.SelectedChannel].ID,
			message,
		)
		if err != nil {
			ctx.View.Debug.Println(
				err.Error(),
			)
		}

		// Clear notification icon if there is any
		channelItem := ctx.View.Channels.ChannelItems[ctx.View.Channels.SelectedChannel]
		if channelItem.Notification {
			ctx.Service.MarkAsRead(channelItem.ID)
			ctx.View.Channels.MarkAsRead(ctx.View.Channels.SelectedChannel)
		}
		termui.Render(ctx.View.Channels)
	}
}

// actionSearch will search through the channels based on the users
// input. A time is implemented to make sure the actual searching
// and changing of channels is done when the user's typing is paused.
func actionSearch(ctx *context.AppContext, key rune) {
	actionInput(ctx.View, key)

	go func() {
		if scrollTimer != nil {
			scrollTimer.Stop()
		}

		scrollTimer = time.NewTimer(time.Second / 4)
		<-scrollTimer.C

		// Only actually search when the time expires
		term := ctx.View.Input.GetText()
		ctx.View.Channels.Search(term)
		actionChangeChannel(ctx)
	}()
}

// actionQuit will exit the program by using os.Exit, this is
// done because we are using a custom termui EvtStream. Which
// we won't be able to call termui.StopLoop() on. See main.go
// for the customEvtStream and why this is done.
func actionQuit(ctx *context.AppContext) {
	termbox.Close()
	os.Exit(0)
}

func actionInsertMode(ctx *context.AppContext) {
	ctx.Mode = context.InsertMode
	ctx.View.Mode.SetInsertMode()
}

func actionCommandMode(ctx *context.AppContext) {
	ctx.Mode = context.CommandMode
	ctx.View.Mode.SetCommandMode()
}

func actionSearchMode(ctx *context.AppContext) {
	ctx.Mode = context.SearchMode
	ctx.View.Mode.SetSearchMode()
}

func actionGetMessages(ctx *context.AppContext) {
	msgs, err := ctx.Service.GetMessages(
		ctx.View.Channels.ChannelItems[ctx.View.Channels.SelectedChannel].ID,
		ctx.View.Chat.GetMaxItems(),
	)
<<<<<<< HEAD
=======
	if err != nil {
		termbox.Close()
		log.Println(err)
		os.Exit(0)
	}
>>>>>>> 66bb3ba7

	ctx.View.Chat.SetMessages(msgs)

	termui.Render(ctx.View.Chat)
}

// actionMoveCursorUpChannels will execute the actionChangeChannel
// function. A timer is implemented to support fast scrolling through
// the list without executing the actionChangeChannel event
func actionMoveCursorUpChannels(ctx *context.AppContext) {
	go func() {
		if scrollTimer != nil {
			scrollTimer.Stop()
		}

		ctx.View.Channels.MoveCursorUp()
		termui.Render(ctx.View.Channels)

		scrollTimer = time.NewTimer(time.Second / 4)
		<-scrollTimer.C

		// Only actually change channel when the timer expires
		actionChangeChannel(ctx)
	}()
}

// actionMoveCursorDownChannels will execute the actionChangeChannel
// function. A timer is implemented to support fast scrolling through
// the list without executing the actionChangeChannel event
func actionMoveCursorDownChannels(ctx *context.AppContext) {
	go func() {
		if scrollTimer != nil {
			scrollTimer.Stop()
		}

		ctx.View.Channels.MoveCursorDown()
		termui.Render(ctx.View.Channels)

		scrollTimer = time.NewTimer(time.Second / 4)
		<-scrollTimer.C

		// Only actually change channel when the timer expires
		actionChangeChannel(ctx)
	}()
}

func actionMoveCursorTopChannels(ctx *context.AppContext) {
	ctx.View.Channels.MoveCursorTop()
	actionChangeChannel(ctx)
}

func actionMoveCursorBottomChannels(ctx *context.AppContext) {
	ctx.View.Channels.MoveCursorBottom()
	actionChangeChannel(ctx)
}

func actionSearchNextChannels(ctx *context.AppContext) {
	ctx.View.Channels.SearchNext()
	actionChangeChannel(ctx)
}

func actionSearchPrevChannels(ctx *context.AppContext) {
	ctx.View.Channels.SearchPrev()
	actionChangeChannel(ctx)
}

func actionChangeChannel(ctx *context.AppContext) {
	// Clear messages from Chat pane
	ctx.View.Chat.ClearMessages()

	// Get messages of the SelectedChannel, and get the count of messages
	// that fit into the Chat component
<<<<<<< HEAD

	channelData := ctx.Service.GetSlackChannel(ctx.View.Channels.SelectedChannel)
	channel := ctx.Service.Channels[ctx.View.Channels.SelectedChannel]
	msgs := ctx.Service.GetMessages(
		channelData,
		ctx.View.Chat.GetMaxItems(),
	)

	// set the chat view last read time to that of the channel so it knows where to put the "new message" delta
	ctx.View.Chat.SetLastReadTime(channel.LastReadTime)
=======
	msgs, err := ctx.Service.GetMessages(
		ctx.View.Channels.ChannelItems[ctx.View.Channels.SelectedChannel].ID,
		ctx.View.Chat.GetMaxItems(),
	)
	if err != nil {
		termbox.Close()
		log.Println(err)
		os.Exit(0)
	}
>>>>>>> 66bb3ba7

	// Set messages for the channel
	ctx.View.Chat.SetMessages(msgs)

	// Set channel name for the Chat pane
	ctx.View.Chat.SetBorderLabel(
		ctx.View.Channels.ChannelItems[ctx.View.Channels.SelectedChannel].GetChannelName(),
	)

<<<<<<< HEAD
	// Clear notification icon if there is any and update the last read time
	ctx.Service.MarkAsRead(ctx.View.Channels.SelectedChannel)

	ctx.View.Channels.SetChannels(ctx.Service.ChannelsToString())
=======
	// Clear notification icon if there is any
	channelItem := ctx.View.Channels.ChannelItems[ctx.View.Channels.SelectedChannel]
	if channelItem.Notification {
		ctx.Service.MarkAsRead(channelItem.ID)
		ctx.View.Channels.MarkAsRead(ctx.View.Channels.SelectedChannel)
	}
>>>>>>> 66bb3ba7

	termui.Render(ctx.View.Channels)
	termui.Render(ctx.View.Chat)
}

// actionNewMessage will set the new message indicator for a channel, and
// if configured will also display a desktop notification
func actionNewMessage(ctx *context.AppContext, ev *slack.MessageEvent) {
	ctx.View.Channels.MarkAsUnread(ev.Channel)
	termui.Render(ctx.View.Channels)

	// Terminal bell
	fmt.Print("\a")

	// Desktop notification
	if ctx.Config.Notify == config.NotifyMention {
		if isMention(ctx, ev) {
			createNotifyMessage(ctx, ev)
		}
	} else if ctx.Config.Notify == config.NotifyAll {
		createNotifyMessage(ctx, ev)
	}
}

func actionSetPresence(ctx *context.AppContext, channelID string, presence string) {
	ctx.View.Channels.SetPresence(channelID, presence)
	termui.Render(ctx.View.Channels)
}

func actionScrollUpChat(ctx *context.AppContext) {
	ctx.View.Chat.ScrollUp()
	termui.Render(ctx.View.Chat)
}

func actionScrollDownChat(ctx *context.AppContext) {
	ctx.View.Chat.ScrollDown()
	termui.Render(ctx.View.Chat)
}

func actionHelp(ctx *context.AppContext) {
	ctx.View.Chat.Help(ctx.Usage, ctx.Config)
	termui.Render(ctx.View.Chat)
}

func actionGoToUnread(ctx *context.AppContext) {
	for _, channel := range ctx.Service.Channels {
		if channel.Notification {
			index := ctx.View.Channels.GetChannelIndex(channel.Name)
			if index >= 0 {
				ctx.View.Channels.GotoPosition(index, true)
				actionChangeChannel(ctx)
				break
			}
		}
	}
}

// GetKeyString will return a string that resembles the key event from
// termbox. This is blatanly copied from termui because it is an unexported
// function.
//
// See:
// - https://github.com/gizak/termui/blob/a7e3aeef4cdf9fa2edb723b1541cb69b7bb089ea/events.go#L31-L72
// - https://github.com/nsf/termbox-go/blob/master/api_common.go
func getKeyString(e termbox.Event) string {
	var ek string

	k := string(e.Ch)
	pre := ""
	mod := ""

	if e.Mod == termbox.ModAlt {
		mod = "M-"
	}
	if e.Ch == 0 {
		if e.Key > 0xFFFF-12 {
			k = "<f" + strconv.Itoa(0xFFFF-int(e.Key)+1) + ">"
		} else if e.Key > 0xFFFF-25 {
			ks := []string{"<insert>", "<delete>", "<home>", "<end>", "<previous>", "<next>", "<up>", "<down>", "<left>", "<right>"}
			k = ks[0xFFFF-int(e.Key)-12]
		}

		if e.Key <= 0x7F {
			pre = "C-"
			k = string('a' - 1 + int(e.Key))
			kmap := map[termbox.Key][2]string{
				termbox.KeyCtrlSpace:     {"C-", "<space>"},
				termbox.KeyBackspace:     {"", "<backspace>"},
				termbox.KeyTab:           {"", "<tab>"},
				termbox.KeyEnter:         {"", "<enter>"},
				termbox.KeyEsc:           {"", "<escape>"},
				termbox.KeyCtrlBackslash: {"C-", "\\"},
				termbox.KeyCtrlSlash:     {"C-", "/"},
				termbox.KeySpace:         {"", "<space>"},
				termbox.KeyCtrl8:         {"C-", "8"},
			}
			if sk, ok := kmap[e.Key]; ok {
				pre = sk[0]
				k = sk[1]
			}
		}
	}

	ek = pre + mod + k
	return ek
}

// isMention check if the message event either contains a
// mention or is posted on an IM channel.
func isMention(ctx *context.AppContext, ev *slack.MessageEvent) bool {
	channel := ctx.View.Channels.ChannelItems[ctx.View.Channels.FindChannel(ev.Channel)]

	if channel.Type == components.ChannelTypeIM {
		return true
	}

	// Mentions have the following format:
	//	<@U12345|erroneousboat>
	// 	<@U12345>
	r := regexp.MustCompile(`\<@(\w+\|*\w+)\>`)
	matches := r.FindAllString(ev.Text, -1)
	for _, match := range matches {
		if strings.Contains(match, ctx.Service.CurrentUserID) {
			return true
		}
	}

	return false
}

func createNotifyMessage(ctx *context.AppContext, ev *slack.MessageEvent) {
	go func() {
		if notifyTimer != nil {
			notifyTimer.Stop()
		}

		// Only actually notify when time expires
		notifyTimer = time.NewTimer(time.Second * 2)
		<-notifyTimer.C

		var message string
		channel := ctx.View.Channels.ChannelItems[ctx.View.Channels.FindChannel(ev.Channel)]
		switch channel.Type {
		case components.ChannelTypeChannel:
			message = fmt.Sprintf("Message received on channel: %s", channel.Name)
		case components.ChannelTypeGroup:
			message = fmt.Sprintf("Message received in group: %s", channel.Name)
		case components.ChannelTypeIM:
			message = fmt.Sprintf("Message received from: %s", channel.Name)
		default:
			message = fmt.Sprintf("Message received from: %s", channel.Name)
		}

		ctx.Notify.Push("slack-term", message, "", notificator.UR_NORMAL)
	}()
}<|MERGE_RESOLUTION|>--- conflicted
+++ resolved
@@ -14,16 +14,10 @@
 	"github.com/nlopes/slack"
 	termbox "github.com/nsf/termbox-go"
 
-<<<<<<< HEAD
+	"github.com/theremix/slack-term/components"
 	"github.com/theremix/slack-term/config"
 	"github.com/theremix/slack-term/context"
 	"github.com/theremix/slack-term/views"
-=======
-	"github.com/erroneousboat/slack-term/components"
-	"github.com/erroneousboat/slack-term/config"
-	"github.com/erroneousboat/slack-term/context"
-	"github.com/erroneousboat/slack-term/views"
->>>>>>> 66bb3ba7
 )
 
 var scrollTimer *time.Timer
@@ -48,7 +42,6 @@
 	"channel-down":        actionMoveCursorDownChannels,
 	"channel-top":         actionMoveCursorTopChannels,
 	"channel-bottom":      actionMoveCursorBottomChannels,
-	"channel-unread":      actionGoToUnread,
 	"channel-search-next": actionSearchNextChannels,
 	"channel-search-prev": actionSearchPrevChannels,
 	"chat-up":             actionScrollUpChat,
@@ -134,9 +127,7 @@
 							ctx.View.Chat.AddMessage(
 								msg[i],
 							)
-							ctx.View.Chat.SetLastReadTime(time.Now().UTC())
 						}
-						ctx.Service.Channels[ctx.View.Channels.SelectedChannel].SetLastReadTime(time.Now().UTC())
 
 						termui.Render(ctx.View.Chat)
 
@@ -323,14 +314,11 @@
 		ctx.View.Channels.ChannelItems[ctx.View.Channels.SelectedChannel].ID,
 		ctx.View.Chat.GetMaxItems(),
 	)
-<<<<<<< HEAD
-=======
 	if err != nil {
 		termbox.Close()
 		log.Println(err)
 		os.Exit(0)
 	}
->>>>>>> 66bb3ba7
 
 	ctx.View.Chat.SetMessages(msgs)
 
@@ -403,18 +391,6 @@
 
 	// Get messages of the SelectedChannel, and get the count of messages
 	// that fit into the Chat component
-<<<<<<< HEAD
-
-	channelData := ctx.Service.GetSlackChannel(ctx.View.Channels.SelectedChannel)
-	channel := ctx.Service.Channels[ctx.View.Channels.SelectedChannel]
-	msgs := ctx.Service.GetMessages(
-		channelData,
-		ctx.View.Chat.GetMaxItems(),
-	)
-
-	// set the chat view last read time to that of the channel so it knows where to put the "new message" delta
-	ctx.View.Chat.SetLastReadTime(channel.LastReadTime)
-=======
 	msgs, err := ctx.Service.GetMessages(
 		ctx.View.Channels.ChannelItems[ctx.View.Channels.SelectedChannel].ID,
 		ctx.View.Chat.GetMaxItems(),
@@ -424,7 +400,6 @@
 		log.Println(err)
 		os.Exit(0)
 	}
->>>>>>> 66bb3ba7
 
 	// Set messages for the channel
 	ctx.View.Chat.SetMessages(msgs)
@@ -434,19 +409,12 @@
 		ctx.View.Channels.ChannelItems[ctx.View.Channels.SelectedChannel].GetChannelName(),
 	)
 
-<<<<<<< HEAD
-	// Clear notification icon if there is any and update the last read time
-	ctx.Service.MarkAsRead(ctx.View.Channels.SelectedChannel)
-
-	ctx.View.Channels.SetChannels(ctx.Service.ChannelsToString())
-=======
 	// Clear notification icon if there is any
 	channelItem := ctx.View.Channels.ChannelItems[ctx.View.Channels.SelectedChannel]
 	if channelItem.Notification {
 		ctx.Service.MarkAsRead(channelItem.ID)
 		ctx.View.Channels.MarkAsRead(ctx.View.Channels.SelectedChannel)
 	}
->>>>>>> 66bb3ba7
 
 	termui.Render(ctx.View.Channels)
 	termui.Render(ctx.View.Chat)
@@ -489,19 +457,6 @@
 func actionHelp(ctx *context.AppContext) {
 	ctx.View.Chat.Help(ctx.Usage, ctx.Config)
 	termui.Render(ctx.View.Chat)
-}
-
-func actionGoToUnread(ctx *context.AppContext) {
-	for _, channel := range ctx.Service.Channels {
-		if channel.Notification {
-			index := ctx.View.Channels.GetChannelIndex(channel.Name)
-			if index >= 0 {
-				ctx.View.Channels.GotoPosition(index, true)
-				actionChangeChannel(ctx)
-				break
-			}
-		}
-	}
 }
 
 // GetKeyString will return a string that resembles the key event from

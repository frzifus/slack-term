package service

import (
	"errors"
	"fmt"
	"regexp"
	"sort"
	"strconv"
	"strings"
	"sync"
	"time"

	"github.com/nlopes/slack"

	"github.com/theremix/slack-term/components"
	"github.com/theremix/slack-term/config"
)

type SlackService struct {
	Config          *config.Config
	Client          *slack.Client
	RTM             *slack.RTM
	Conversations   []slack.Channel
	UserCache       map[string]string
	CurrentUserID   string
	CurrentUsername string
}

// NewSlackService is the constructor for the SlackService and will initialize
// the RTM and a Client
func NewSlackService(config *config.Config) (*SlackService, error) {
	svc := &SlackService{
		Config:    config,
		Client:    slack.New(config.SlackToken),
		UserCache: make(map[string]string),
	}

	// Get user associated with token, mainly
	// used to identify user when new messages
	// arrives
	authTest, err := svc.Client.AuthTest()
	if err != nil {
		return nil, errors.New("not able to authorize client, check your connection and if your slack-token is set correctly")
	}
	svc.CurrentUserID = authTest.UserID

	// Create RTM
	svc.RTM = svc.Client.NewRTM()
	go svc.RTM.ManageConnection()

	// Creation of user cache this speeds up
	// the uncovering of usernames of messages
	users, _ := svc.Client.GetUsers()
	for _, user := range users {
		// only add non-deleted users
		if !user.Deleted {
			svc.UserCache[user.ID] = user.Name
		}
	}

	// Get name of current user
	currentUser, err := svc.Client.GetUserInfo(svc.CurrentUserID)
	if err != nil {
		svc.CurrentUsername = "slack-term"
	}
	svc.CurrentUsername = currentUser.Name

	return svc, nil
}

func (s *SlackService) GetChannels() ([]components.ChannelItem, error) {
	slackChans := make([]slack.Channel, 0)

	// Initial request
	initChans, initCur, err := s.Client.GetConversations(
		&slack.GetConversationsParameters{
			ExcludeArchived: "true",
			Limit:           1000,
			Types: []string{
				"public_channel",
				"private_channel",
				"im",
				"mpim",
			},
		},
	)
	if err != nil {
		return nil, err
	}

	slackChans = append(slackChans, initChans...)

	// Paginate over additional channels
	nextCur := initCur
	for nextCur != "" {
		channels, cursor, err := s.Client.GetConversations(
			&slack.GetConversationsParameters{
				Cursor:          nextCur,
				ExcludeArchived: "true",
				Limit:           1000,
				Types: []string{
					"public_channel",
					"private_channel",
					"im",
					"mpim",
				},
			},
		)
		if err != nil {
			return nil, err
		}

<<<<<<< HEAD
	// Channel index in SlackChannels for multiline listings
	listIndex := 0

	// Channels
	for _, chn := range slackChans {
		if chn.IsMember {
			s.SlackChannels = append(s.SlackChannels, chn)
			chans = append(
				chans, components.ChannelItem{
					ID:           chn.ID,
					ListIndex:    listIndex,
					Name:         chn.Name,
					DisplayName:  chn.Name,
					Topic:        chn.Topic.Value,
					Type:         components.ChannelTypeChannel,
					UserID:       "",
					StylePrefix:  s.Config.Theme.Channel.Prefix,
					StyleIcon:    s.Config.Theme.Channel.Icon,
					StyleText:    s.Config.Theme.Channel.Text,
					LastReadTime: time.Now().UTC(),
				},
			)
			listIndex++
		}
	}

	// Groups
	for _, grp := range slackGroups {
		s.SlackChannels = append(s.SlackChannels, grp)

		groupPrefix := "mpdm-"
		if strings.HasPrefix(grp.Name, groupPrefix) {
			// add multiline group channel
			grp.Name = grp.Name[len(groupPrefix):]
		}

		groupMembers := strings.Split(grp.Name, "--")
		for memberIdx, groupMember := range groupMembers {
			if memberIdx == len(groupMembers)-1 {
				groupMember = strings.TrimSuffix(groupMember, "-1")
			}
			displayName := strings.TrimSuffix(strings.Replace(grp.Name, "--", ", ", -1), "-1")
			chans = append(
				chans, components.ChannelItem{
					ID:             grp.ID,
					ListIndex:      listIndex,
					Name:           groupMember,
					DisplayName:    displayName,
					Topic:          grp.Topic.Value,
					Type:           components.ChannelTypeGroup,
					UserID:         "",
					IsGroupPrimary: memberIdx == 0,
					StylePrefix:    s.Config.Theme.Channel.Prefix,
					StyleIcon:      s.Config.Theme.Channel.Icon,
					StyleText:      s.Config.Theme.Channel.Text,
					LastReadTime:   time.Now().UTC(),
				},
			)
		}
		listIndex++
	}

	// IM
	for _, im := range slackIM {

		// Uncover name, when we can't uncover name for
		// IM channel this is then probably a deleted
		// user, because we won't add deleted users
		// to the UserCache, so we skip it
		name, ok := s.UserCache[im.User]

		if ok {
			chans = append(
				chans,
				components.ChannelItem{
					ID:           im.ID,
					ListIndex:    listIndex,
					Name:         name,
					DisplayName:  name,
					Topic:        "",
					Type:         components.ChannelTypeIM,
					UserID:       im.User,
					Presence:     "",
					StylePrefix:  s.Config.Theme.Channel.Prefix,
					StyleIcon:    s.Config.Theme.Channel.Icon,
					StyleText:    s.Config.Theme.Channel.Text,
					LastReadTime: time.Now().UTC(),
				},
			)
			s.SlackChannels = append(s.SlackChannels, im)
			listIndex++
=======
		slackChans = append(slackChans, channels...)
		nextCur = cursor
	}

	// We're creating tempChan, because we want to be able to
	// sort the types of channels into buckets
	type tempChan struct {
		channelItem  components.ChannelItem
		slackChannel slack.Channel
	}

	// Initialize buckets
	buckets := make(map[int]map[string]*tempChan)
	buckets[0] = make(map[string]*tempChan) // Channels
	buckets[1] = make(map[string]*tempChan) // Group
	buckets[2] = make(map[string]*tempChan) // MpIM
	buckets[3] = make(map[string]*tempChan) // IM

	var wg sync.WaitGroup
	for _, chn := range slackChans {
		chanItem := s.createChannelItem(chn)

		if chn.IsChannel {
			if !chn.IsMember {
				continue
			}

			chanItem.Type = components.ChannelTypeChannel

			buckets[0][chn.ID] = &tempChan{
				channelItem:  chanItem,
				slackChannel: chn,
			}
>>>>>>> 66bb3ba7
		}

		if chn.IsGroup {
			if !chn.IsMember {
				continue
			}

			// This is done because MpIM channels are also considered groups
			if chn.IsMpIM {
				if !chn.IsOpen {
					continue
				}

<<<<<<< HEAD
	return s.ChannelsToString()
}
=======
				chanItem.Type = components.ChannelTypeMpIM

				buckets[2][chn.ID] = &tempChan{
					channelItem:  chanItem,
					slackChannel: chn,
				}
			} else {
>>>>>>> 66bb3ba7

				chanItem.Type = components.ChannelTypeGroup

<<<<<<< HEAD
// GetChannelByListIndex will return a Channel that maps to SlackChannels index
func (s *SlackService) GetChannelByListIndex(index int) components.ChannelItem {
	blank := components.ChannelItem{}
	for _, c := range s.Channels {
		if c.ListIndex == index {
			return c
		}
	}
	return blank
}

// SetPresence will set presence for all IM channels
func (s *SlackService) SetPresenceChannels() {
	var wg sync.WaitGroup

	for i, channel := range s.SlackChannels {
=======
				buckets[1][chn.ID] = &tempChan{
					channelItem:  chanItem,
					slackChannel: chn,
				}
			}
		}

		if chn.IsIM {
			// Check if user is deleted, we do this by checking the user id,
			// and see if we have the user in the UserCache
			name, ok := s.UserCache[chn.User]
			if !ok {
				continue
			}

			chanItem.Name = name
			chanItem.Type = components.ChannelTypeIM

			buckets[3][chn.User] = &tempChan{
				channelItem:  chanItem,
				slackChannel: chn,
			}
>>>>>>> 66bb3ba7

			wg.Add(1)
<<<<<<< HEAD
			go func(i int) {
				presence, _ := s.GetUserPresence(channel.User)
				c := s.GetChannelByListIndex(i)
				c.Presence = presence
				wg.Done()
			}(i)
		}
=======
			go func(user string, buckets map[int]map[string]*tempChan) {
				defer wg.Done()

				presence, err := s.GetUserPresence(user)
				if err != nil {
					buckets[3][user].channelItem.Presence = "away"
					return
				}
>>>>>>> 66bb3ba7

				buckets[3][user].channelItem.Presence = presence
			}(chn.User, buckets)
		}
	}

	wg.Wait()

	// Sort the buckets
	var keys []int
	for k := range buckets {
		keys = append(keys, k)
	}
	sort.Ints(keys)

	var chans []components.ChannelItem
	for _, k := range keys {

		bucket := buckets[k]

		// Sort channels in every bucket
		tcArr := make([]tempChan, 0)
		for _, v := range bucket {
			tcArr = append(tcArr, *v)
		}

		sort.Slice(tcArr, func(i, j int) bool {
			return tcArr[i].channelItem.Name < tcArr[j].channelItem.Name
		})

		// Add ChannelItem and SlackChannel to the SlackService struct
		for _, tc := range tcArr {
			chans = append(chans, tc.channelItem)
			s.Conversations = append(s.Conversations, tc.slackChannel)
		}
	}

<<<<<<< HEAD
// GetSlackChannel returns the representation of a slack channel
func (s *SlackService) GetSlackChannel(indexInList int) interface{} {
	return s.SlackChannels[s.Channels[indexInList].ListIndex]
=======
	return chans, nil
>>>>>>> 66bb3ba7
}

// GetUserPresence will get the presence of a specific user
func (s *SlackService) GetUserPresence(userID string) (string, error) {
	presence, err := s.Client.GetUserPresence(userID)
	if err != nil {
		return "", err
	}

	return presence.Presence, nil
}

// MarkAsRead will set the channel as read
<<<<<<< HEAD
func (s *SlackService) MarkAsRead(channelID int) {
	channel := s.Channels[channelID]
	s.Channels[channelID].SetLastReadTime(time.Now().UTC())

	if channel.Notification {
		s.Channels[channelID].Notification = false

		switch channel.Type {
		case ChannelTypeChannel:
			s.Client.SetChannelReadMark(
				channel.ID, fmt.Sprintf("%f",
					float64(time.Now().Unix())),
			)
		case ChannelTypeGroup:
			s.Client.SetGroupReadMark(
				channel.ID, fmt.Sprintf("%f",
					float64(time.Now().Unix())),
			)
		case ChannelTypeIM:
			s.Client.MarkIMChannel(
				channel.ID, fmt.Sprintf("%f",
					float64(time.Now().Unix())),
			)
		}
	}
}

// FindChannel will loop over s.Channels to find the index where the
// channelID equals the ID
func (s *SlackService) FindChannel(channelID string) int {
	var index int
	for i, channel := range s.Channels {
		if channel.ID == channelID {
			index = i
			break
		}
	}
	return index
}

// MarkAsUnread will set the channel as unread
func (s *SlackService) MarkAsUnread(channelID string) {
	index := s.FindChannel(channelID)
	s.Channels[index].Notification = true
}

// GetChannelName will return the name for a specific channelID
func (s *SlackService) GetChannelName(channelID string) string {
	index := s.FindChannel(channelID)
	return s.Channels[index].Name
=======
func (s *SlackService) MarkAsRead(channelID string) {
	s.Client.SetChannelReadMark(
		channelID, fmt.Sprintf("%f",
			float64(time.Now().Unix())),
	)
>>>>>>> 66bb3ba7
}

// SendMessage will send a message to a particular channel
func (s *SlackService) SendMessage(channelID string, message string) error {

	// https://godoc.org/github.com/nlopes/slack#PostMessageParameters
	postParams := slack.PostMessageParameters{
		AsUser:    true,
		Username:  s.CurrentUsername,
		LinkNames: 1,
	}

	// https://godoc.org/github.com/nlopes/slack#Client.PostMessage
	_, _, err := s.Client.PostMessage(channelID, message, postParams)
	if err != nil {
		return err
	}

	return nil
}

// GetMessages will get messages for a channel, group or im channel delimited
// by a count.
func (s *SlackService) GetMessages(channelID string, count int) ([]components.Message, error) {

	// https://godoc.org/github.com/nlopes/slack#GetConversationHistoryParameters
	historyParams := slack.GetConversationHistoryParameters{
		ChannelID: channelID,
		Limit:     count,
		Inclusive: false,
	}

	history, err := s.Client.GetConversationHistory(&historyParams)
	if err != nil {
		return nil, err
	}

	// Construct the messages
	var messages []components.Message
	for _, message := range history.Messages {
		msg := s.CreateMessage(message)
		messages = append(messages, msg...)
	}

	// Reverse the order of the messages, we want the newest in
	// the last place
	var messagesReversed []components.Message
	for i := len(messages) - 1; i >= 0; i-- {
		messagesReversed = append(messagesReversed, messages[i])
	}

	return messagesReversed, nil
}

// CreateMessage will create a string formatted message that can be rendered
// in the Chat pane.
//
// [23:59] <erroneousboat> Hello world!
//
// This returns an array of string because we will try to uncover attachments
// associated with messages.
func (s *SlackService) CreateMessage(message slack.Message) []components.Message {
	var msgs []components.Message
	var name string

	// Get username from cache
	name, ok := s.UserCache[message.User]

	// Name not in cache
	if !ok {
		if message.BotID != "" {
			// Name not found, perhaps a bot, use Username
			name, ok = s.UserCache[message.BotID]
			if !ok {
				// Not found in cache, add it
				name = message.Username
				s.UserCache[message.BotID] = message.Username
			}
		} else {
			// Not a bot, not in cache, get user info
			user, err := s.Client.GetUserInfo(message.User)
			if err != nil {
				name = "unknown"
				s.UserCache[message.User] = name
			} else {
				name = user.Name
				s.UserCache[message.User] = user.Name
			}
		}
	}

	if name == "" {
		name = "unknown"
	}

	// When there are attachments append them
	if len(message.Attachments) > 0 {
		msgs = append(msgs, s.CreateMessageFromAttachments(message.Attachments)...)
	}

	// Parse time
	floatTime, err := strconv.ParseFloat(message.Timestamp, 64)
	if err != nil {
		floatTime = 0.0
	}
	intTime := int64(floatTime)

	// Format message
	msg := components.Message{
		Time:       time.Unix(intTime, 0),
		Name:       name,
		Content:    parseMessage(s, message.Text),
		StyleTime:  s.Config.Theme.Message.Time,
		StyleName:  s.Config.Theme.Message.Name,
		StyleText:  s.Config.Theme.Message.Text,
		FormatTime: s.Config.Theme.Message.TimeFormat,
	}

	msgs = append(msgs, msg)

	return msgs
}

func (s *SlackService) CreateMessageFromMessageEvent(message *slack.MessageEvent) ([]components.Message, error) {

	var msgs []components.Message
	var name string

	switch message.SubType {
	case "message_changed":
		// Append (edited) when an edited message is received
		message = &slack.MessageEvent{Msg: *message.SubMessage}
		message.Text = fmt.Sprintf("%s (edited)", message.Text)
	case "message_replied":
		// Ignore reply events
		return nil, errors.New("ignoring reply events")
	}

	// Get username from cache
	name, ok := s.UserCache[message.User]

	// Name not in cache
	if !ok {
		if message.BotID != "" {
			// Name not found, perhaps a bot, use Username
			name, ok = s.UserCache[message.BotID]
			if !ok {
				// Not found in cache, add it
				name = message.Username
				s.UserCache[message.BotID] = message.Username
			}
		} else {
			// Not a bot, not in cache, get user info
			user, err := s.Client.GetUserInfo(message.User)
			if err != nil {
				name = "unknown"
				s.UserCache[message.User] = name
			} else {
				name = user.Name
				s.UserCache[message.User] = user.Name
			}
		}
	}

	if name == "" {
		name = "unknown"
	}

	// When there are attachments append them
	if len(message.Attachments) > 0 {
		msgs = append(msgs, s.CreateMessageFromAttachments(message.Attachments)...)
	}

	// Parse time
	floatTime, err := strconv.ParseFloat(message.Timestamp, 64)
	if err != nil {
		floatTime = 0.0
	}
	intTime := int64(floatTime)

	// Format message
	msg := components.Message{
		Time:       time.Unix(intTime, 0),
		Name:       name,
		Content:    parseMessage(s, message.Text),
		StyleTime:  s.Config.Theme.Message.Time,
		StyleName:  s.Config.Theme.Message.Name,
		StyleText:  s.Config.Theme.Message.Text,
		FormatTime: s.Config.Theme.Message.TimeFormat,
	}

	msgs = append(msgs, msg)

	return msgs, nil
}

// parseMessage will parse a message string and find and replace:
//	- emoji's
//	- mentions
func parseMessage(s *SlackService, msg string) string {
	if s.Config.Emoji {
		msg = parseEmoji(msg)
	}

	msg = parseMentions(s, msg)

	return msg
}

// parseMentions will try to find mention placeholders in the message
// string and replace them with the correct username with and @ symbol
//
// Mentions have the following format:
//	<@U12345|erroneousboat>
// 	<@U12345>
func parseMentions(s *SlackService, msg string) string {
	r := regexp.MustCompile(`\<@(\w+\|*\w+)\>`)

	return r.ReplaceAllStringFunc(
		msg, func(str string) string {
			rs := r.FindStringSubmatch(str)
			if len(rs) < 1 {
				return str
			}

			var userID string
			split := strings.Split(rs[1], "|")
			if len(split) > 0 {
				userID = split[0]
			} else {
				userID = rs[1]
			}

			name, ok := s.UserCache[userID]
			if !ok {
				user, err := s.Client.GetUserInfo(userID)
				if err != nil {
					name = "unknown"
					s.UserCache[userID] = name
				} else {
					name = user.Name
					s.UserCache[userID] = user.Name
				}
			}

			if name == "" {
				name = "unknown"
			}

			return "@" + name
		},
	)
}

// parseEmoji will try to find emoji placeholders in the message
// string and replace them with the correct unicode equivalent
func parseEmoji(msg string) string {
	r := regexp.MustCompile("(:\\w+:)")

	return r.ReplaceAllStringFunc(
		msg, func(str string) string {
			code, ok := config.EmojiCodemap[str]
			if !ok {
				return str
			}
			return code
		},
	)
}

// CreateMessageFromAttachments will construct a array of string of the Field
// values of Attachments from a Message.
func (s *SlackService) CreateMessageFromAttachments(atts []slack.Attachment) []components.Message {
	var msgs []components.Message
	for _, att := range atts {
		for i := len(att.Fields) - 1; i >= 0; i-- {
			msgs = append(msgs, components.Message{
				Content: fmt.Sprintf(
					"%s %s",
					att.Fields[i].Title,
					att.Fields[i].Value,
				),
				StyleTime:  s.Config.Theme.Message.Time,
				StyleName:  s.Config.Theme.Message.Name,
				StyleText:  s.Config.Theme.Message.Text,
				FormatTime: s.Config.Theme.Message.TimeFormat,
			},
			)
		}

		if att.Text != "" {
			msgs = append(
				msgs,
				components.Message{
					Content:    fmt.Sprintf("%s", att.Text),
					StyleTime:  s.Config.Theme.Message.Time,
					StyleName:  s.Config.Theme.Message.Name,
					StyleText:  s.Config.Theme.Message.Text,
					FormatTime: s.Config.Theme.Message.TimeFormat,
				},
			)
		}

		if att.Title != "" {
			msgs = append(
				msgs,
				components.Message{
					Content:    fmt.Sprintf("%s", att.Title),
					StyleTime:  s.Config.Theme.Message.Time,
					StyleName:  s.Config.Theme.Message.Name,
					StyleText:  s.Config.Theme.Message.Text,
					FormatTime: s.Config.Theme.Message.TimeFormat,
				},
			)
		}
	}

	return msgs
}

func (s *SlackService) createChannelItem(chn slack.Channel) components.ChannelItem {
	return components.ChannelItem{
		ID:          chn.ID,
		Name:        chn.Name,
		Topic:       chn.Topic.Value,
		UserID:      chn.User,
		StylePrefix: s.Config.Theme.Channel.Prefix,
		StyleIcon:   s.Config.Theme.Channel.Icon,
		StyleText:   s.Config.Theme.Channel.Text,
	}
}<|MERGE_RESOLUTION|>--- conflicted
+++ resolved
@@ -110,99 +110,6 @@
 			return nil, err
 		}
 
-<<<<<<< HEAD
-	// Channel index in SlackChannels for multiline listings
-	listIndex := 0
-
-	// Channels
-	for _, chn := range slackChans {
-		if chn.IsMember {
-			s.SlackChannels = append(s.SlackChannels, chn)
-			chans = append(
-				chans, components.ChannelItem{
-					ID:           chn.ID,
-					ListIndex:    listIndex,
-					Name:         chn.Name,
-					DisplayName:  chn.Name,
-					Topic:        chn.Topic.Value,
-					Type:         components.ChannelTypeChannel,
-					UserID:       "",
-					StylePrefix:  s.Config.Theme.Channel.Prefix,
-					StyleIcon:    s.Config.Theme.Channel.Icon,
-					StyleText:    s.Config.Theme.Channel.Text,
-					LastReadTime: time.Now().UTC(),
-				},
-			)
-			listIndex++
-		}
-	}
-
-	// Groups
-	for _, grp := range slackGroups {
-		s.SlackChannels = append(s.SlackChannels, grp)
-
-		groupPrefix := "mpdm-"
-		if strings.HasPrefix(grp.Name, groupPrefix) {
-			// add multiline group channel
-			grp.Name = grp.Name[len(groupPrefix):]
-		}
-
-		groupMembers := strings.Split(grp.Name, "--")
-		for memberIdx, groupMember := range groupMembers {
-			if memberIdx == len(groupMembers)-1 {
-				groupMember = strings.TrimSuffix(groupMember, "-1")
-			}
-			displayName := strings.TrimSuffix(strings.Replace(grp.Name, "--", ", ", -1), "-1")
-			chans = append(
-				chans, components.ChannelItem{
-					ID:             grp.ID,
-					ListIndex:      listIndex,
-					Name:           groupMember,
-					DisplayName:    displayName,
-					Topic:          grp.Topic.Value,
-					Type:           components.ChannelTypeGroup,
-					UserID:         "",
-					IsGroupPrimary: memberIdx == 0,
-					StylePrefix:    s.Config.Theme.Channel.Prefix,
-					StyleIcon:      s.Config.Theme.Channel.Icon,
-					StyleText:      s.Config.Theme.Channel.Text,
-					LastReadTime:   time.Now().UTC(),
-				},
-			)
-		}
-		listIndex++
-	}
-
-	// IM
-	for _, im := range slackIM {
-
-		// Uncover name, when we can't uncover name for
-		// IM channel this is then probably a deleted
-		// user, because we won't add deleted users
-		// to the UserCache, so we skip it
-		name, ok := s.UserCache[im.User]
-
-		if ok {
-			chans = append(
-				chans,
-				components.ChannelItem{
-					ID:           im.ID,
-					ListIndex:    listIndex,
-					Name:         name,
-					DisplayName:  name,
-					Topic:        "",
-					Type:         components.ChannelTypeIM,
-					UserID:       im.User,
-					Presence:     "",
-					StylePrefix:  s.Config.Theme.Channel.Prefix,
-					StyleIcon:    s.Config.Theme.Channel.Icon,
-					StyleText:    s.Config.Theme.Channel.Text,
-					LastReadTime: time.Now().UTC(),
-				},
-			)
-			s.SlackChannels = append(s.SlackChannels, im)
-			listIndex++
-=======
 		slackChans = append(slackChans, channels...)
 		nextCur = cursor
 	}
@@ -236,7 +143,6 @@
 				channelItem:  chanItem,
 				slackChannel: chn,
 			}
->>>>>>> 66bb3ba7
 		}
 
 		if chn.IsGroup {
@@ -250,10 +156,6 @@
 					continue
 				}
 
-<<<<<<< HEAD
-	return s.ChannelsToString()
-}
-=======
 				chanItem.Type = components.ChannelTypeMpIM
 
 				buckets[2][chn.ID] = &tempChan{
@@ -261,28 +163,9 @@
 					slackChannel: chn,
 				}
 			} else {
->>>>>>> 66bb3ba7
 
 				chanItem.Type = components.ChannelTypeGroup
 
-<<<<<<< HEAD
-// GetChannelByListIndex will return a Channel that maps to SlackChannels index
-func (s *SlackService) GetChannelByListIndex(index int) components.ChannelItem {
-	blank := components.ChannelItem{}
-	for _, c := range s.Channels {
-		if c.ListIndex == index {
-			return c
-		}
-	}
-	return blank
-}
-
-// SetPresence will set presence for all IM channels
-func (s *SlackService) SetPresenceChannels() {
-	var wg sync.WaitGroup
-
-	for i, channel := range s.SlackChannels {
-=======
 				buckets[1][chn.ID] = &tempChan{
 					channelItem:  chanItem,
 					slackChannel: chn,
@@ -305,18 +188,8 @@
 				channelItem:  chanItem,
 				slackChannel: chn,
 			}
->>>>>>> 66bb3ba7
 
 			wg.Add(1)
-<<<<<<< HEAD
-			go func(i int) {
-				presence, _ := s.GetUserPresence(channel.User)
-				c := s.GetChannelByListIndex(i)
-				c.Presence = presence
-				wg.Done()
-			}(i)
-		}
-=======
 			go func(user string, buckets map[int]map[string]*tempChan) {
 				defer wg.Done()
 
@@ -325,7 +198,6 @@
 					buckets[3][user].channelItem.Presence = "away"
 					return
 				}
->>>>>>> 66bb3ba7
 
 				buckets[3][user].channelItem.Presence = presence
 			}(chn.User, buckets)
@@ -363,13 +235,7 @@
 		}
 	}
 
-<<<<<<< HEAD
-// GetSlackChannel returns the representation of a slack channel
-func (s *SlackService) GetSlackChannel(indexInList int) interface{} {
-	return s.SlackChannels[s.Channels[indexInList].ListIndex]
-=======
 	return chans, nil
->>>>>>> 66bb3ba7
 }
 
 // GetUserPresence will get the presence of a specific user
@@ -383,64 +249,11 @@
 }
 
 // MarkAsRead will set the channel as read
-<<<<<<< HEAD
-func (s *SlackService) MarkAsRead(channelID int) {
-	channel := s.Channels[channelID]
-	s.Channels[channelID].SetLastReadTime(time.Now().UTC())
-
-	if channel.Notification {
-		s.Channels[channelID].Notification = false
-
-		switch channel.Type {
-		case ChannelTypeChannel:
-			s.Client.SetChannelReadMark(
-				channel.ID, fmt.Sprintf("%f",
-					float64(time.Now().Unix())),
-			)
-		case ChannelTypeGroup:
-			s.Client.SetGroupReadMark(
-				channel.ID, fmt.Sprintf("%f",
-					float64(time.Now().Unix())),
-			)
-		case ChannelTypeIM:
-			s.Client.MarkIMChannel(
-				channel.ID, fmt.Sprintf("%f",
-					float64(time.Now().Unix())),
-			)
-		}
-	}
-}
-
-// FindChannel will loop over s.Channels to find the index where the
-// channelID equals the ID
-func (s *SlackService) FindChannel(channelID string) int {
-	var index int
-	for i, channel := range s.Channels {
-		if channel.ID == channelID {
-			index = i
-			break
-		}
-	}
-	return index
-}
-
-// MarkAsUnread will set the channel as unread
-func (s *SlackService) MarkAsUnread(channelID string) {
-	index := s.FindChannel(channelID)
-	s.Channels[index].Notification = true
-}
-
-// GetChannelName will return the name for a specific channelID
-func (s *SlackService) GetChannelName(channelID string) string {
-	index := s.FindChannel(channelID)
-	return s.Channels[index].Name
-=======
 func (s *SlackService) MarkAsRead(channelID string) {
 	s.Client.SetChannelReadMark(
 		channelID, fmt.Sprintf("%f",
 			float64(time.Now().Unix())),
 	)
->>>>>>> 66bb3ba7
 }
 
 // SendMessage will send a message to a particular channel
